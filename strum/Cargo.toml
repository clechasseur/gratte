--- conflicted
+++ resolved
@@ -17,11 +17,7 @@
 
 [dependencies]
 strum_macros = { path = "../strum_macros", optional = true, version = "0.26.3" }
-<<<<<<< HEAD
-phf = { version = "0.11.2", features = ["macros"], optional = true }
-=======
 phf = { version = "0.11", features = ["macros"], optional = true }
->>>>>>> 8903ea05
 
 [dev-dependencies]
 strum_macros = { path = "../strum_macros", version = "0.26" }
