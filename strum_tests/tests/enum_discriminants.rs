use std::mem::{align_of, size_of};

use enum_variant_type::EnumVariantType;
use gratte::{
    Display, EnumDiscriminants, EnumIter, EnumMessage, EnumString, FromRepr, IntoEnumIterator,
    VariantArray,
};
use gratte_tests::{Errors, ErrorsDiscriminants};

mod core {} // ensure macros call `::core`

#[allow(dead_code)]
#[derive(Debug, Eq, PartialEq, EnumDiscriminants)]
#[strum_discriminants(derive(EnumIter))]
enum Simple {
    Variant0,
    Variant1,
}

#[test]
fn simple_test() {
    let discriminants = SimpleDiscriminants::iter().collect::<Vec<_>>();
    let expected = vec![SimpleDiscriminants::Variant0, SimpleDiscriminants::Variant1];

    assert_eq!(expected, discriminants);
}

#[derive(Debug)]
struct NonDefault;

#[allow(dead_code)]
#[derive(Debug, EnumDiscriminants)]
#[strum_discriminants(derive(EnumIter))]
enum WithFields {
    Variant0(NonDefault),
    Variant1 { a: NonDefault },
}

#[test]
fn fields_test() {
    let discriminants = WithFieldsDiscriminants::iter().collect::<Vec<_>>();
    let expected = vec![
        WithFieldsDiscriminants::Variant0,
        WithFieldsDiscriminants::Variant1,
    ];

    assert_eq!(expected, discriminants);
}

trait Foo {}
trait Bar {}

#[allow(dead_code)]
#[derive(Debug, Eq, PartialEq, EnumDiscriminants)]
#[strum_discriminants(derive(EnumIter))]
enum Complicated<U: Foo, V: Bar> {
    /// With Docs
    A(U),
    B {
        v: V,
    },
    C,
}

#[test]
fn complicated_test() {
    let discriminants = ComplicatedDiscriminants::iter().collect::<Vec<_>>();
    let expected = vec![
        ComplicatedDiscriminants::A,
        ComplicatedDiscriminants::B,
        ComplicatedDiscriminants::C,
    ];

    assert_eq!(expected, discriminants);
}

// This test exists to ensure that we do not copy across the `#[strum(default = "true")]` meta
// attribute. If we do without deriving any `strum` derivations on the generated discriminant enum,
// Rust will generate a compiler error saying it doesn't understand the `strum` attribute.
#[allow(dead_code)]
#[derive(Debug, EnumDiscriminants)]
enum WithDefault {
    #[strum(default = "true")]
    A(String),
    B,
}

#[test]
fn with_default_test() {
    assert!(WithDefaultDiscriminants::A != WithDefaultDiscriminants::B);
}

// This test exists to ensure that we can pass attributes to the discriminant variants.
#[allow(dead_code)]
#[derive(Debug, EnumDiscriminants)]
#[strum_discriminants(derive(EnumMessage))]
enum WithPassthroughAttributes {
    #[strum_discriminants(strum(message = "AAA"))]
    A(String),
    B,
}

#[test]
fn with_passthrough_attributes_test() {
    assert_eq!(
        WithPassthroughAttributesDiscriminants::A.get_message(),
        Some("AAA")
    );
    assert_eq!(
        WithPassthroughAttributesDiscriminants::B.get_message(),
        None
    );
}

#[allow(dead_code)]
#[derive(Debug, Eq, PartialEq, EnumDiscriminants)]
#[strum_discriminants(name(EnumBoo), derive(EnumIter))]
enum Renamed {
    Variant0(bool),
    Variant1(i32),
}

#[test]
fn renamed_test() {
    let discriminants = EnumBoo::iter().collect::<Vec<_>>();
    let expected = vec![EnumBoo::Variant0, EnumBoo::Variant1];

    assert_eq!(expected, discriminants);
}

#[allow(dead_code)]
#[derive(Debug, Eq, PartialEq, EnumDiscriminants)]
#[strum_discriminants(name(SplitAttributesBoo), derive(Display))]
#[strum_discriminants(derive(EnumIter))]
enum SplitAttributes {
    Variant0(bool),
    Variant1(i32),
}

#[test]
fn split_attributes_test() {
    let discriminants = SplitAttributesBoo::iter().collect::<Vec<_>>();
    let expected = vec![SplitAttributesBoo::Variant0, SplitAttributesBoo::Variant1];

    assert_eq!(expected, discriminants);
    assert_eq!("Variant0", format!("{}", SplitAttributesBoo::Variant0));
}

#[allow(dead_code)]
#[derive(Debug, Eq, PartialEq, EnumDiscriminants)]
#[strum_discriminants(
    name(PassThroughBoo),
    derive(Display, EnumIter, EnumString),
    strum(serialize_all = "snake_case")
)]
enum PassThrough {
    DarkBlack(bool),
    BrightWhite(i32),
}

#[test]
fn arbitrary_attributes_pass_through() {
    use std::str::FromStr;

    let discriminants = PassThroughBoo::iter().collect::<Vec<_>>();
    let expected = vec![PassThroughBoo::DarkBlack, PassThroughBoo::BrightWhite];

    assert_eq!(expected, discriminants);
    assert_eq!("dark_black", PassThroughBoo::DarkBlack.to_string());
    assert_eq!(
        PassThroughBoo::DarkBlack,
        PassThroughBoo::from_str("dark_black").unwrap()
    );
}

#[derive(Debug, Eq, PartialEq, EnumDiscriminants)]
enum EnumInto {
    A(bool),
    B(i32),
}

#[test]
fn from_test() {
    assert_eq!(EnumIntoDiscriminants::A, EnumInto::A(true).into());
    assert_eq!(EnumIntoDiscriminants::B, EnumInto::B(1).into());
}

#[test]
fn from_ref_test() {
    assert_eq!(EnumIntoDiscriminants::A, (EnumInto::A(true)).into());
    assert_eq!(EnumIntoDiscriminants::B, (EnumInto::B(1)).into());
}

#[derive(Debug)]
struct Rara;

#[derive(Debug, Eq, PartialEq, EnumDiscriminants)]
#[strum_discriminants(name(EnumIntoComplexVars))]
enum EnumIntoComplex<'a, T: 'a> {
    A(&'a T),
}

#[test]
fn from_test_complex() {
    let rara = Rara;
    assert_eq!(EnumIntoComplexVars::A, EnumIntoComplex::A(&rara).into());
}

#[test]
fn from_ref_test_complex() {
    let rara = Rara;
    assert_eq!(EnumIntoComplexVars::A, (EnumIntoComplex::A(&rara)).into());
}

#[allow(dead_code)]
#[derive(Debug, Eq, PartialEq, EnumDiscriminants, EnumVariantType)]
#[strum_discriminants(
    name(VariantFilterAttrDiscs),
    derive(Display, EnumIter, EnumString),
    strum(serialize_all = "snake_case")
)]
enum VariantFilterAttr {
    #[evt(derive(Clone, Copy, Debug))]
    DarkBlack(bool),
    #[evt(skip)]
    BrightWhite(i32),
}

#[test]
fn filter_variant_attributes_pass_through() {
    use std::str::FromStr;

    let discriminants = VariantFilterAttrDiscs::iter().collect::<Vec<_>>();
    let expected = vec![
        VariantFilterAttrDiscs::DarkBlack,
        VariantFilterAttrDiscs::BrightWhite,
    ];

    assert_eq!(expected, discriminants);
    assert_eq!("dark_black", VariantFilterAttrDiscs::DarkBlack.to_string());
    assert_eq!(
        VariantFilterAttrDiscs::DarkBlack,
        VariantFilterAttrDiscs::from_str("dark_black").unwrap()
    );
}

#[test]
fn override_visibility() {
    mod private {
        use super::*;

        #[allow(dead_code)]
        #[derive(EnumDiscriminants)]
        #[strum_discriminants(name(PubDiscriminants), vis(pub))]
        enum PrivateEnum {
            VariantA(bool),
            VariantB(bool),
        }
    }

    assert_ne!(
        private::PubDiscriminants::VariantA,
        private::PubDiscriminants::VariantB,
    );
}

#[test]
fn crate_module_path_test() {
    pub mod nested {
        pub mod module {
            pub use gratte;
        }
    }

    #[allow(dead_code)]
    #[derive(Debug, Eq, PartialEq, EnumDiscriminants)]
    #[strum_discriminants(derive(EnumIter))]
    #[strum(crate = "nested::module::gratte")]
    enum Simple {
        Variant0,
        Variant1,
    }

    let discriminants = SimpleDiscriminants::iter().collect::<Vec<_>>();
    let expected = vec![SimpleDiscriminants::Variant0, SimpleDiscriminants::Variant1];

    assert_eq!(expected, discriminants);
}

#[allow(dead_code)]
#[derive(EnumDiscriminants)]
#[repr(u16)]
enum WithReprUInt {
    Variant0,
    Variant1,
}

#[test]
fn with_repr_uint() {
    // These tests would not be proof of proper functioning on a 16 bit system
    assert_eq!(size_of::<u16>(), size_of::<WithReprUIntDiscriminants>());
    assert_eq!(
        size_of::<WithReprUInt>(),
        size_of::<WithReprUIntDiscriminants>()
    )
}

#[allow(dead_code)]
#[derive(EnumDiscriminants)]
#[repr(align(16), u8)]
enum WithReprAlign {
    Variant0,
    Variant1,
}

#[test]
fn with_repr_align() {
    assert_eq!(
        align_of::<WithReprAlign>(),
        align_of::<WithReprAlignDiscriminants>()
    );
    assert_eq!(16, align_of::<WithReprAlignDiscriminants>());
}

#[allow(dead_code)]
#[derive(EnumDiscriminants)]
#[strum_discriminants(derive(FromRepr))]
enum WithExplicitDicriminantValue {
    Variant0 = 42 + 100,
    Variant1 = 11,
}

#[test]
fn with_explicit_discriminant_value() {
    assert_eq!(
        WithExplicitDicriminantValueDiscriminants::from_repr(11),
        Some(WithExplicitDicriminantValueDiscriminants::Variant1)
    );
    assert_eq!(
        142,
        WithExplicitDicriminantValueDiscriminants::Variant0 as u8
    );
}

<<<<<<< HEAD
#[test]
fn non_exhaustive_enum() {
    let error = Errors::PathError("some_path".into());
    let error_discriminant: ErrorsDiscriminants = error.into();
    match error_discriminant {
        ErrorsDiscriminants::NotFound => unreachable!(),
        ErrorsDiscriminants::PathError => (),
        _ => unreachable!(),
    }
}

=======
>>>>>>> 38f66210
#[allow(dead_code)]
#[derive(Debug, Eq, PartialEq, EnumIter, EnumDiscriminants)]
#[strum_discriminants(derive(EnumIter, VariantArray))]
enum Empty {}

#[test]
fn empty_test() {
    let discriminants = Empty::iter().map(|i| i.into()).collect::<Vec<_>>();
    let expected: Vec<_> = EmptyDiscriminants::VARIANTS.to_vec();

    assert_eq!(expected, discriminants);
}<|MERGE_RESOLUTION|>--- conflicted
+++ resolved
@@ -342,7 +342,6 @@
     );
 }
 
-<<<<<<< HEAD
 #[test]
 fn non_exhaustive_enum() {
     let error = Errors::PathError("some_path".into());
@@ -354,8 +353,6 @@
     }
 }
 
-=======
->>>>>>> 38f66210
 #[allow(dead_code)]
 #[derive(Debug, Eq, PartialEq, EnumIter, EnumDiscriminants)]
 #[strum_discriminants(derive(EnumIter, VariantArray))]
