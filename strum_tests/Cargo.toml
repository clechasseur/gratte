[package]
name = "gratte_tests"
version.workspace = true
authors.workspace = true
edition = "2021"
rust-version = "1.66.1"

publish = false

[lints.rust.unexpected_cfgs]
level = "warn"
check-cfg = [ "cfg(tarpaulin)", "cfg(tarpaulin_include)", "cfg(coverage)", "cfg(coverage_nightly)" ]

[features]
default = []
test_phf = ["gratte/phf"]

[dependencies]
<<<<<<< HEAD
gratte = { path = "../strum" }
gratte_macros = { path = "../strum_macros" }
clap = { workspace = true }
enum_variant_type = { workspace = true }
structopt = { workspace = true }

[dev-dependencies]
rustversion = { workspace = true }
=======
strum = { path = "../strum", features = ["derive"] }
strum_macros = { path = "../strum_macros", features = [] }
clap = "=4.2.7"
enum_variant_type = "=0.2.0"
structopt = "=0.3.26"
>>>>>>> 38f66210
<|MERGE_RESOLUTION|>--- conflicted
+++ resolved
@@ -16,19 +16,8 @@
 test_phf = ["gratte/phf"]
 
 [dependencies]
-<<<<<<< HEAD
 gratte = { path = "../strum" }
 gratte_macros = { path = "../strum_macros" }
 clap = { workspace = true }
 enum_variant_type = { workspace = true }
-structopt = { workspace = true }
-
-[dev-dependencies]
-rustversion = { workspace = true }
-=======
-strum = { path = "../strum", features = ["derive"] }
-strum_macros = { path = "../strum_macros", features = [] }
-clap = "=4.2.7"
-enum_variant_type = "=0.2.0"
-structopt = "=0.3.26"
->>>>>>> 38f66210
+structopt = { workspace = true }