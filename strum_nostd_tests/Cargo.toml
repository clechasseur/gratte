--- conflicted
+++ resolved
@@ -12,12 +12,4 @@
 check-cfg = [ "cfg(tarpaulin)", "cfg(tarpaulin_include)", "cfg(coverage)", "cfg(coverage_nightly)" ]
 
 [dependencies]
-<<<<<<< HEAD
-gratte = { path = "../strum" }
-
-[dev-dependencies]
-rustversion = { workspace = true }
-=======
-strum = { path = "../strum", features = ["derive"] }
-strum_macros = { path = "../strum_macros", features = [] }
->>>>>>> 38f66210
+gratte = { path = "../strum" }