use heck::{
    ToKebabCase, ToLowerCamelCase, ToShoutySnakeCase, ToSnakeCase, ToTitleCase, ToUpperCamelCase, ToTrainCase,
};
use std::str::FromStr;
use syn::{
    parse::{Parse, ParseStream},
    Ident, LitStr,
};

#[allow(clippy::enum_variant_names)]
#[derive(Clone, Copy, Debug, PartialEq, Eq, Hash)]
pub enum CaseStyle {
    CamelCase,
    KebabCase,
    MixedCase,
    ShoutySnakeCase,
    SnakeCase,
    TitleCase,
    UpperCase,
    LowerCase,
    ScreamingKebabCase,
    PascalCase,
    TrainCase,
}

const VALID_CASE_STYLES: &[&str] = &[
    "camelCase",
    "PascalCase",
    "kebab-case",
    "snake_case",
    "SCREAMING_SNAKE_CASE",
    "SCREAMING-KEBAB-CASE",
    "lowercase",
    "UPPERCASE",
    "title_case",
    "mixed_case",
    "Train-Case",
];

impl Parse for CaseStyle {
    fn parse(input: ParseStream) -> syn::Result<Self> {
        let text = input.parse::<LitStr>()?;
        let val = text.value();

        val.as_str().parse().map_err(|_| {
            syn::Error::new_spanned(
                &text,
                format!(
                    "Unexpected case style for serialize_all: `{}`. Valid values are: `{:?}`",
                    val, VALID_CASE_STYLES
                ),
            )
        })
    }
}

impl FromStr for CaseStyle {
    type Err = ();

    fn from_str(text: &str) -> Result<Self, ()> {
        Ok(match text {
            // "camel_case" is a soft-deprecated case-style left for backward compatibility.
            // <https://github.com/Peternator7/strum/pull/250#issuecomment-1374682221>
            "PascalCase" | "camel_case" => CaseStyle::PascalCase,
            "camelCase" => CaseStyle::CamelCase,
            "snake_case" | "snek_case" => CaseStyle::SnakeCase,
            "kebab-case" | "kebab_case" => CaseStyle::KebabCase,
            "SCREAMING-KEBAB-CASE" => CaseStyle::ScreamingKebabCase,
            "SCREAMING_SNAKE_CASE" | "shouty_snake_case" | "shouty_snek_case" => {
                CaseStyle::ShoutySnakeCase
            }
            "title_case" => CaseStyle::TitleCase,
            "mixed_case" => CaseStyle::MixedCase,
            "lowercase" => CaseStyle::LowerCase,
            "UPPERCASE" => CaseStyle::UpperCase,
            "Train-Case" => CaseStyle::TrainCase,
            _ => return Err(()),
        })
    }
}

pub trait CaseStyleHelpers {
    fn convert_case(&self, case_style: Option<CaseStyle>) -> String;
}

impl CaseStyleHelpers for Ident {
    fn convert_case(&self, case_style: Option<CaseStyle>) -> String {
        let ident_string = self.to_string();
        if let Some(case_style) = case_style {
            match case_style {
                CaseStyle::PascalCase => ident_string.to_upper_camel_case(),
                CaseStyle::KebabCase => ident_string.to_kebab_case(),
                CaseStyle::MixedCase => ident_string.to_lower_camel_case(),
                CaseStyle::ShoutySnakeCase => ident_string.to_shouty_snake_case(),
                CaseStyle::SnakeCase => ident_string.to_snake_case(),
                CaseStyle::TitleCase => ident_string.to_title_case(),
                CaseStyle::UpperCase => ident_string.to_uppercase(),
                CaseStyle::LowerCase => ident_string.to_lowercase(),
                CaseStyle::ScreamingKebabCase => ident_string.to_kebab_case().to_uppercase(),
                CaseStyle::TrainCase => ident_string.to_train_case(),
                CaseStyle::CamelCase => {
                    let camel_case = ident_string.to_upper_camel_case();
                    let mut pascal = String::with_capacity(camel_case.len());
                    let mut it = camel_case.chars();
                    if let Some(ch) = it.next() {
                        pascal.extend(ch.to_lowercase());
                    }
                    pascal.extend(it);
                    pascal
                }
            }
        } else {
            ident_string
        }
    }
}

<<<<<<< HEAD
#[cfg(test)]
mod tests {
    use super::*;

    #[test]
    fn test_convert_case() {
        let id = Ident::new("test_me", proc_macro2::Span::call_site());
        assert_eq!("testMe", id.convert_case(Some(CaseStyle::CamelCase)));
        assert_eq!("TestMe", id.convert_case(Some(CaseStyle::PascalCase)));
        assert_eq!("Test-Me", id.convert_case(Some(CaseStyle::TrainCase)));
    }

    #[test]
    fn test_impl_from_str_for_case_style_pascal_case() {
        use CaseStyle::*;
        let f = CaseStyle::from_str;

        assert_eq!(PascalCase, f("PascalCase").unwrap());
        assert_eq!(PascalCase, f("camel_case").unwrap());

        assert_eq!(CamelCase, f("camelCase").unwrap());

        assert_eq!(SnakeCase, f("snake_case").unwrap());
        assert_eq!(SnakeCase, f("snek_case").unwrap());

        assert_eq!(KebabCase, f("kebab-case").unwrap());
        assert_eq!(KebabCase, f("kebab_case").unwrap());

        assert_eq!(ScreamingKebabCase, f("SCREAMING-KEBAB-CASE").unwrap());

        assert_eq!(ShoutySnakeCase, f("SCREAMING_SNAKE_CASE").unwrap());
        assert_eq!(ShoutySnakeCase, f("shouty_snake_case").unwrap());
        assert_eq!(ShoutySnakeCase, f("shouty_snek_case").unwrap());

        assert_eq!(LowerCase, f("lowercase").unwrap());

        assert_eq!(UpperCase, f("UPPERCASE").unwrap());

        assert_eq!(TitleCase, f("title_case").unwrap());

        assert_eq!(MixedCase, f("mixed_case").unwrap());
    }
=======
#[test]
fn test_convert_case() {
    let id = Ident::new("test_me", proc_macro2::Span::call_site());
    assert_eq!("testMe", id.convert_case(Some(CaseStyle::CamelCase)));
    assert_eq!("TestMe", id.convert_case(Some(CaseStyle::PascalCase)));
    assert_eq!("Test-Me", id.convert_case(Some(CaseStyle::TrainCase)));
}

/// heck doesn't treat numbers as new words, but this function does.
/// E.g. for input `Hello2You`, heck would output `hello2_you`, and snakify would output `hello_2_you`.
pub fn snakify(s: &str) -> String {
    let mut output: Vec<char> = s.to_string().to_snake_case().chars().collect();
    let mut num_starts = vec![];
    for (pos, c) in output.iter().enumerate() {
        if c.is_digit(10) && pos != 0 && !output[pos - 1].is_digit(10) {
            num_starts.push(pos);
        }
    }
    // need to do in reverse, because after inserting, all chars after the point of insertion are off
    for i in num_starts.into_iter().rev() {
        output.insert(i, '_')
    }
    output.into_iter().collect()
>>>>>>> 4014b3e2
}<|MERGE_RESOLUTION|>--- conflicted
+++ resolved
@@ -115,7 +115,6 @@
     }
 }
 
-<<<<<<< HEAD
 #[cfg(test)]
 mod tests {
     use super::*;
@@ -158,13 +157,6 @@
 
         assert_eq!(MixedCase, f("mixed_case").unwrap());
     }
-=======
-#[test]
-fn test_convert_case() {
-    let id = Ident::new("test_me", proc_macro2::Span::call_site());
-    assert_eq!("testMe", id.convert_case(Some(CaseStyle::CamelCase)));
-    assert_eq!("TestMe", id.convert_case(Some(CaseStyle::PascalCase)));
-    assert_eq!("Test-Me", id.convert_case(Some(CaseStyle::TrainCase)));
 }
 
 /// heck doesn't treat numbers as new words, but this function does.
@@ -182,5 +174,4 @@
         output.insert(i, '_')
     }
     output.into_iter().collect()
->>>>>>> 4014b3e2
 }