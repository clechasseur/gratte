use proc_macro2::TokenStream;
use syn::{
    parenthesized,
    parse::{Parse, ParseStream},
    parse2, parse_str,
    punctuated::Punctuated,
    Attribute, DeriveInput, Expr, ExprLit, Field, Ident, Lit, LitBool, LitStr, Meta, MetaNameValue,
    Path, Token, Variant, Visibility,
};

use super::case_style::CaseStyle;

pub mod kw {
    use syn::custom_keyword;
    pub use syn::token::Crate;

    // enum metadata
    custom_keyword!(serialize_all);
    custom_keyword!(const_into_str);
    custom_keyword!(use_phf);
    custom_keyword!(prefix);
    custom_keyword!(parse_err_ty);
    custom_keyword!(parse_err_fn);

    // enum discriminant metadata
    custom_keyword!(derive);
    custom_keyword!(name);
    custom_keyword!(vis);
    custom_keyword!(doc);

    // variant metadata
    custom_keyword!(message);
    custom_keyword!(detailed_message);
    custom_keyword!(serialize);
    custom_keyword!(to_string);
    custom_keyword!(transparent);
    custom_keyword!(disabled);
    custom_keyword!(default);
    custom_keyword!(default_with);
    custom_keyword!(props);
    custom_keyword!(ascii_case_insensitive);
}

pub enum EnumMeta {
    SerializeAll {
        kw: kw::serialize_all,
        case_style: CaseStyle,
    },
    AsciiCaseInsensitive(kw::ascii_case_insensitive),
    Crate {
        kw: kw::Crate,
        crate_module_path: Path,
    },
    UsePhf(kw::use_phf),
    Prefix {
        kw: kw::prefix,
        prefix: LitStr,
    },
    ParseErrTy {
        kw: kw::parse_err_ty,
        path: Path,
    },
    ParseErrFn {
        kw: kw::parse_err_fn,
        path: Path,
    },
    ConstIntoStr(kw::const_into_str),
}

impl Parse for EnumMeta {
    fn parse(input: ParseStream) -> syn::Result<Self> {
        let lookahead = input.lookahead1();
        if lookahead.peek(kw::serialize_all) {
            let kw = input.parse::<kw::serialize_all>()?;
            input.parse::<Token![=]>()?;
            let case_style = input.parse()?;
            Ok(EnumMeta::SerializeAll { kw, case_style })
        } else if lookahead.peek(kw::Crate) {
            let kw = input.parse::<kw::Crate>()?;
            input.parse::<Token![=]>()?;
            let path_str: LitStr = input.parse()?;
            let path_tokens = parse_str(&path_str.value())?;
            let crate_module_path = parse2(path_tokens)?;
            Ok(EnumMeta::Crate {
                kw,
                crate_module_path,
            })
        } else if lookahead.peek(kw::ascii_case_insensitive) {
            Ok(EnumMeta::AsciiCaseInsensitive(input.parse()?))
        } else if lookahead.peek(kw::use_phf) {
            Ok(EnumMeta::UsePhf(input.parse()?))
        } else if lookahead.peek(kw::prefix) {
            let kw = input.parse::<kw::prefix>()?;
            input.parse::<Token![=]>()?;
            let prefix = input.parse()?;
            Ok(EnumMeta::Prefix { kw, prefix })
        } else if lookahead.peek(kw::parse_err_ty) {
            let kw = input.parse::<kw::parse_err_ty>()?;
            input.parse::<Token![=]>()?;
            let path: Path = input.parse()?;
            Ok(EnumMeta::ParseErrTy { kw, path })
        } else if lookahead.peek(kw::parse_err_fn) {
            let kw = input.parse::<kw::parse_err_fn>()?;
            input.parse::<Token![=]>()?;
            let path: Path = input.parse()?;
            Ok(EnumMeta::ParseErrFn { kw, path })
        } else if lookahead.peek(kw::const_into_str) {
            Ok(EnumMeta::ConstIntoStr(input.parse()?))
        } else {
            Err(lookahead.error())
        }
    }
}

pub enum EnumDiscriminantsMeta {
    Derive { _kw: kw::derive, paths: Vec<Path> },
    Name { kw: kw::name, name: Ident },
    Vis { kw: kw::vis, vis: Visibility },
    Doc { kw: kw::doc, doc: LitStr },
    Other { path: Path, nested: TokenStream },
}

impl Parse for EnumDiscriminantsMeta {
    fn parse(input: ParseStream) -> syn::Result<Self> {
        if input.peek(kw::derive) {
            let _kw = input.parse()?;
            let content;
            parenthesized!(content in input);
            let paths = content.parse_terminated(Path::parse, Token![,])?;
            Ok(EnumDiscriminantsMeta::Derive {
                _kw,
                paths: paths.into_iter().collect(),
            })
        } else if input.peek(kw::name) {
            let kw = input.parse()?;
            let content;
            parenthesized!(content in input);
            let name = content.parse()?;
            Ok(EnumDiscriminantsMeta::Name { kw, name })
        } else if input.peek(kw::vis) {
            let kw = input.parse()?;
            let content;
            parenthesized!(content in input);
            let vis = content.parse()?;
            Ok(EnumDiscriminantsMeta::Vis { kw, vis })
        } else if input.peek(kw::doc) {
            let kw = input.parse()?;
            let content;
            parenthesized!(content in input);
            let doc = content.parse()?;
            Ok(EnumDiscriminantsMeta::Doc { kw, doc })
        } else {
            let path = input.parse()?;
            let content;
            parenthesized!(content in input);
            let nested = content.parse()?;
            Ok(EnumDiscriminantsMeta::Other { path, nested })
        }
    }
}

<<<<<<< HEAD
=======
impl Spanned for EnumDiscriminantsMeta {
    fn span(&self) -> Span {
        match self {
            EnumDiscriminantsMeta::Derive { kw, .. } => kw.span,
            EnumDiscriminantsMeta::Name { kw, .. } => kw.span,
            EnumDiscriminantsMeta::Vis { kw, .. } => kw.span,
            EnumDiscriminantsMeta::Doc { kw, .. } => kw.span,
            EnumDiscriminantsMeta::Other { path, .. } => path.span(),
        }
    }
}

>>>>>>> e56136f7
pub trait DeriveInputExt {
    /// Get all the strum metadata associated with an enum.
    fn get_metadata(&self) -> syn::Result<Vec<EnumMeta>>;

    /// Get all the `strum_discriminants` metadata associated with an enum.
    fn get_discriminants_metadata(&self) -> syn::Result<Vec<EnumDiscriminantsMeta>>;
}

impl DeriveInputExt for DeriveInput {
    fn get_metadata(&self) -> syn::Result<Vec<EnumMeta>> {
        get_metadata_inner("strum", &self.attrs)
    }

    fn get_discriminants_metadata(&self) -> syn::Result<Vec<EnumDiscriminantsMeta>> {
        get_metadata_inner("strum_discriminants", &self.attrs)
    }
}

pub enum VariantMeta {
    Message {
        kw: kw::message,
        value: LitStr,
    },
    DetailedMessage {
        kw: kw::detailed_message,
        value: LitStr,
    },
    Serialize {
        _kw: kw::serialize,
        value: LitStr,
    },
    Documentation {
        value: LitStr,
    },
    ToString {
        kw: kw::to_string,
        value: LitStr,
    },
    Transparent(kw::transparent),
    Disabled(kw::disabled),
    Default(kw::default),
    DefaultWith {
        kw: kw::default_with,
        value: LitStr,
    },
    AsciiCaseInsensitive {
        kw: kw::ascii_case_insensitive,
        value: bool,
    },
    Props {
        _kw: kw::props,
        props: Vec<(LitStr, Lit)>,
    },
}

impl Parse for VariantMeta {
    fn parse(input: ParseStream) -> syn::Result<Self> {
        let lookahead = input.lookahead1();
        if lookahead.peek(kw::message) {
            let kw = input.parse()?;
            let _: Token![=] = input.parse()?;
            let value = input.parse()?;
            Ok(VariantMeta::Message { kw, value })
        } else if lookahead.peek(kw::detailed_message) {
            let kw = input.parse()?;
            let _: Token![=] = input.parse()?;
            let value = input.parse()?;
            Ok(VariantMeta::DetailedMessage { kw, value })
        } else if lookahead.peek(kw::serialize) {
            let _kw = input.parse()?;
            let _: Token![=] = input.parse()?;
            let value = input.parse()?;
            Ok(VariantMeta::Serialize { _kw, value })
        } else if lookahead.peek(kw::to_string) {
            let kw = input.parse()?;
            let _: Token![=] = input.parse()?;
            let value = input.parse()?;
            Ok(VariantMeta::ToString { kw, value })
        } else if lookahead.peek(kw::transparent) {
            Ok(VariantMeta::Transparent(input.parse()?))
        } else if lookahead.peek(kw::disabled) {
            Ok(VariantMeta::Disabled(input.parse()?))
        } else if lookahead.peek(kw::default) {
            Ok(VariantMeta::Default(input.parse()?))
        } else if lookahead.peek(kw::default_with) {
            let kw = input.parse()?;
            let _: Token![=] = input.parse()?;
            let value = input.parse()?;
            Ok(VariantMeta::DefaultWith { kw, value })
        } else if lookahead.peek(kw::ascii_case_insensitive) {
            let kw = input.parse()?;
            let value = if input.peek(Token![=]) {
                let _: Token![=] = input.parse()?;
                input.parse::<LitBool>()?.value
            } else {
                true
            };
            Ok(VariantMeta::AsciiCaseInsensitive { kw, value })
        } else if lookahead.peek(kw::props) {
            let _kw = input.parse()?;
            let content;
            parenthesized!(content in input);
            let props = content.parse_terminated(Prop::parse, Token![,])?;
            Ok(VariantMeta::Props {
                _kw,
                props: props
                    .into_iter()
                    .map(|Prop(k, v)| (LitStr::new(&k.to_string(), k.span()), v))
                    .collect(),
            })
        } else {
            Err(lookahead.error())
        }
    }
}

struct Prop(Ident, Lit);

impl Parse for Prop {
    fn parse(input: ParseStream) -> syn::Result<Self> {
        use syn::ext::IdentExt;

        let k = Ident::parse_any(input)?;
        let _: Token![=] = input.parse()?;
        let v = input.parse()?;

        Ok(Prop(k, v))
    }
}

pub trait VariantExt {
    /// Get all the metadata associated with an enum variant.
    fn get_metadata(&self) -> syn::Result<Vec<VariantMeta>>;
}

impl VariantExt for Variant {
    fn get_metadata(&self) -> syn::Result<Vec<VariantMeta>> {
        let result = get_metadata_inner("strum", &self.attrs)?;
        self.attrs
            .iter()
            .filter(|attr| attr.meta.path().is_ident("doc"))
            .try_fold(result, |mut vec, attr| {
                if let Meta::NameValue(MetaNameValue {
                    value:
                        Expr::Lit(ExprLit {
                            lit: Lit::Str(value),
                            ..
                        }),
                    ..
                }) = &attr.meta
                {
                    vec.push(VariantMeta::Documentation {
                        value: value.clone(),
                    })
                }
                Ok(vec)
            })
    }
}

fn get_metadata_inner<'a, T: Parse>(
    ident: &str,
    it: impl IntoIterator<Item = &'a Attribute>,
) -> syn::Result<Vec<T>> {
    it.into_iter()
        .filter(|attr| attr.path().is_ident(ident))
        .try_fold(Vec::new(), |mut vec, attr| {
            vec.extend(attr.parse_args_with(Punctuated::<T, Token![,]>::parse_terminated)?);
            Ok(vec)
        })
}

pub enum InnerVariantMeta {
    DefaultWith { kw: kw::default_with, value: LitStr },
}

impl Parse for InnerVariantMeta {
    fn parse(input: ParseStream) -> syn::Result<Self> {
        let lookahead = input.lookahead1();
        if lookahead.peek(kw::default_with) {
            let kw = input.parse()?;
            let _: Token![=] = input.parse()?;
            let value = input.parse()?;
            Ok(InnerVariantMeta::DefaultWith { kw, value })
        } else {
            Err(lookahead.error())
        }
    }
}

pub trait InnerVariantExt {
    /// Get all the metadata associated with an enum variant inner.
    fn get_named_metadata(&self) -> syn::Result<Vec<InnerVariantMeta>>;
}

impl InnerVariantExt for Field {
    fn get_named_metadata(&self) -> syn::Result<Vec<InnerVariantMeta>> {
        let result = get_metadata_inner("strum", &self.attrs)?;
        self.attrs
            .iter()
            .filter(|attr| attr.meta.path().is_ident("default_with"))
            .try_fold(result, |vec, _attr| Ok(vec))
    }
}<|MERGE_RESOLUTION|>--- conflicted
+++ resolved
@@ -116,7 +116,7 @@
     Derive { _kw: kw::derive, paths: Vec<Path> },
     Name { kw: kw::name, name: Ident },
     Vis { kw: kw::vis, vis: Visibility },
-    Doc { kw: kw::doc, doc: LitStr },
+    Doc { _kw: kw::doc, doc: LitStr },
     Other { path: Path, nested: TokenStream },
 }
 
@@ -144,11 +144,10 @@
             let vis = content.parse()?;
             Ok(EnumDiscriminantsMeta::Vis { kw, vis })
         } else if input.peek(kw::doc) {
-            let kw = input.parse()?;
-            let content;
-            parenthesized!(content in input);
-            let doc = content.parse()?;
-            Ok(EnumDiscriminantsMeta::Doc { kw, doc })
+            let _kw = input.parse()?;
+            input.parse::<Token![=]>()?;
+            let doc = input.parse()?;
+            Ok(EnumDiscriminantsMeta::Doc { _kw, doc })
         } else {
             let path = input.parse()?;
             let content;
@@ -159,21 +158,6 @@
     }
 }
 
-<<<<<<< HEAD
-=======
-impl Spanned for EnumDiscriminantsMeta {
-    fn span(&self) -> Span {
-        match self {
-            EnumDiscriminantsMeta::Derive { kw, .. } => kw.span,
-            EnumDiscriminantsMeta::Name { kw, .. } => kw.span,
-            EnumDiscriminantsMeta::Vis { kw, .. } => kw.span,
-            EnumDiscriminantsMeta::Doc { kw, .. } => kw.span,
-            EnumDiscriminantsMeta::Other { path, .. } => path.span(),
-        }
-    }
-}
-
->>>>>>> e56136f7
 pub trait DeriveInputExt {
     /// Get all the strum metadata associated with an enum.
     fn get_metadata(&self) -> syn::Result<Vec<EnumMeta>>;
