--- conflicted
+++ resolved
@@ -89,7 +89,6 @@
                     prefix_kw = Some(kw);
                     output.prefix = Some(prefix);
                 }
-<<<<<<< HEAD
                 EnumMeta::ParseErrTy { path, kw } => {
                     if let Some(fst_kw) = parse_err_ty_kw {
                         return Err(occurrence_error(fst_kw, kw, "parse_err_ty"));
@@ -105,7 +104,7 @@
 
                     parse_err_fn_kw = Some(kw);
                     output.parse_err_fn = Some(path);
-=======
+                }
                 EnumMeta::ConstIntoStr(kw) => {
                     if let Some(fst_kw) = const_into_str {
                         return Err(occurrence_error(fst_kw, kw, "const_into_str"));
@@ -113,7 +112,6 @@
 
                     const_into_str = Some(kw);
                     output.const_into_str = true;
->>>>>>> 563c9e1d
                 }
             }
         }
