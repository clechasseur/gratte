--- conflicted
+++ resolved
@@ -134,10 +134,7 @@
                     }
                 }
             }
-<<<<<<< HEAD
 
-=======
->>>>>>> 38f66210
             #[automatically_derived]
             impl #impl_generics2 ::core::convert::From<&'_derivative_strum #name #ty_generics> for &'static str #where_clause {
                 #[inline]
@@ -157,10 +154,7 @@
                     }
                 }
             }
-<<<<<<< HEAD
 
-=======
->>>>>>> 38f66210
             #[automatically_derived]
             impl #impl_generics ::core::convert::From<#name #ty_generics> for &'static str #where_clause {
                 fn from(x: #name #ty_generics) -> &'static str {
@@ -169,10 +163,7 @@
                     }
                 }
             }
-<<<<<<< HEAD
 
-=======
->>>>>>> 38f66210
             #[automatically_derived]
             impl #impl_generics2 ::core::convert::From<&'_derivative_strum #name #ty_generics> for &'static str #where_clause {
                 fn from(x: &'_derivative_strum #name #ty_generics) -> &'static str {
