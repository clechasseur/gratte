--- conflicted
+++ resolved
@@ -31,18 +31,10 @@
 name = "gratte_macros"
 
 [dependencies]
-<<<<<<< HEAD
 heck = { workspace = true }
 proc-macro2 = { workspace = true }
 quote = { workspace = true }
-rustversion = { workspace = true }
 syn = { workspace = true, features = ["parsing"] }
-=======
-heck = "0.5.0"
-proc-macro2 = "1.0"
-quote = "1.0"
-syn = { version = "2.0", features = ["parsing"] }
->>>>>>> 38f66210
 
 [dev-dependencies]
 gratte = { path = "../strum" }